--- conflicted
+++ resolved
@@ -160,11 +160,7 @@
                 neg_sim_temp = similarity_matrix[~mask].view(similarity_matrix.size(0), -1)
                 neg_sim.append(neg_sim_temp.mean().item())
 
-<<<<<<< HEAD
-        neg_sim = np.mean(neg_sim) + 0.2
-=======
         neg_sim = np.mean(neg_sim)
->>>>>>> 67506f1c
         print(f"similarity of negative pairs: {neg_sim}")
         k = 1 - 1/neg_sim
 
