--- conflicted
+++ resolved
@@ -26,16 +26,11 @@
         "wandb.project",
         "wandb.entity",
         "pretrained_feature_extractor",
-<<<<<<< HEAD
-        "method_kwargs.k",
-        "method_kwargs.p",
-=======
         "add_simplex_loss.enabled",
         "add_simplex_loss.weight",
         "add_simplex_loss.p",
         "add_simplex_loss.k",
         "add_simplex_loss.use_relu",
->>>>>>> 0801759c
     ]
 
     def __init__(
