--- conflicted
+++ resolved
@@ -554,17 +554,11 @@
             z1, z2 = outs["z"]
             simplex_loss = simplex_loss_func(
                 z1, z2,
-<<<<<<< HEAD
-                k=self.add_simplex_loss.k, p=self.add_simplex_loss.p, lamb=10,
-                rectify_small_neg_sim=self.add_simplex_loss.rectify_small_neg_sim,
-                target=None
-=======
                 target=None, 
                 k=self.add_simplex_loss.k, p=self.add_simplex_loss.p, lamb=self.add_simplex_loss.lamb,
                 rectify_large_neg_sim=self.add_simplex_loss.rectify_large_neg_sim,
                 rectify_small_neg_sim=self.add_simplex_loss.rectify_small_neg_sim,
                 unimodal=self.add_simplex_loss.unimodal
->>>>>>> 737b4c8f
             )
             
             metrics["simplex_loss"] = simplex_loss
