# Copyright 2023 solo-learn development team.

# Permission is hereby granted, free of charge, to any person obtaining a copy of
# this software and associated documentation files (the "Software"), to deal in
# the Software without restriction, including without limitation the rights to use,
# copy, modify, merge, publish, distribute, sublicense, and/or sell copies of the
# Software, and to permit persons to whom the Software is furnished to do so,
# subject to the following conditions:

# The above copyright notice and this permission notice shall be included in all copies
# or substantial portions of the Software.

# THE SOFTWARE IS PROVIDED "AS IS", WITHOUT WARRANTY OF ANY KIND, EXPRESS OR IMPLIED,
# INCLUDING BUT NOT LIMITED TO THE WARRANTIES OF MERCHANTABILITY, FITNESS FOR A PARTICULAR
# PURPOSE AND NONINFRINGEMENT. IN NO EVENT SHALL THE AUTHORS OR COPYRIGHT HOLDERS BE LIABLE
# FOR ANY CLAIM, DAMAGES OR OTHER LIABILITY, WHETHER IN AN ACTION OF CONTRACT, TORT OR
# OTHERWISE, ARISING FROM, OUT OF OR IN CONNECTION WITH THE SOFTWARE OR THE USE OR OTHER
# DEALINGS IN THE SOFTWARE.

import logging
from functools import partial
from typing import Any, Callable, Dict, List, Sequence, Tuple, Union

import lightning.pytorch as pl
import omegaconf
import torch
import torch.nn as nn
import torch.nn.functional as F
from torch.optim.lr_scheduler import MultiStepLR

from solo.backbones import (
    resnet18,
    resnet50,
    vit_base,
    vit_large,
    vit_small,
    vit_tiny,
)
from solo.utils.knn import WeightedKNNClassifier
from solo.utils.lars import LARS
from solo.utils.lr_scheduler import LinearWarmupCosineAnnealingLR
from solo.utils.metrics import accuracy_at_k, weighted_mean
from solo.utils.misc import omegaconf_select, remove_bias_and_norm_from_weight_decay
from solo.utils.momentum import MomentumUpdater, initialize_momentum_params
from solo.losses.vrn import add_vrn_loss_term


def static_lr(
    get_lr: Callable,
    param_group_indexes: Sequence[int],
    lrs_to_replace: Sequence[float],
):
    lrs = get_lr()
    for idx, lr in zip(param_group_indexes, lrs_to_replace):
        lrs[idx] = lr
    return lrs


class BaseMethod(pl.LightningModule):
    _BACKBONES = {
        "resnet18": resnet18,
        "resnet50": resnet50,
        "vit_tiny": vit_tiny,
        "vit_small": vit_small,
        "vit_base": vit_base,
        "vit_large": vit_large,
    }
    _OPTIMIZERS = {
        "sgd": torch.optim.SGD,
        "lars": LARS,
        "adam": torch.optim.Adam,
        "adamw": torch.optim.AdamW,
    }
    _SCHEDULERS = [
        "reduce",
        "warmup_cosine",
        "step",
        "exponential",
        "none",
    ]

    def __init__(self, cfg: omegaconf.DictConfig):
        """Base model that implements all basic operations for all self-supervised methods.
        It adds shared arguments, extract basic learnable parameters, creates optimizers
        and schedulers, implements basic training_step for any number of crops,
        trains the online classifier and implements validation_step.

        .. note:: Cfg defaults are set in init by calling `cfg = add_and_assert_specific_cfg(cfg)`

        Cfg basic structure:
            backbone:
                name (str): architecture of the base backbone.
                kwargs (dict): extra backbone kwargs.
            data:
                dataset (str): name of the dataset.
                num_classes (int): number of classes.
            max_epochs (int): number of training epochs.

            backbone_params (dict): dict containing extra backbone args, namely:
                #! only for resnet
                zero_init_residual (bool): change the initialization of the resnet backbone.
                #! only for vit
                patch_size (int): size of the patches for ViT.
            optimizer:
                name (str): name of the optimizer.
                batch_size (int): number of samples in the batch.
                lr (float): learning rate.
                weight_decay (float): weight decay for optimizer.
                classifier_lr (float): learning rate for the online linear classifier.
                kwargs (Dict): extra named arguments for the optimizer.
            scheduler:
                name (str): name of the scheduler.
                min_lr (float): minimum learning rate for warmup scheduler. Defaults to 0.0.
                warmup_start_lr (float): initial learning rate for warmup scheduler.
                    Defaults to 0.00003.
                warmup_epochs (float): number of warmup epochs. Defaults to 10.
                lr_decay_steps (Sequence, optional): steps to decay the learning rate if
                    scheduler is step. Defaults to None.
                interval (str): interval to update the lr scheduler. Defaults to 'step'.
            knn_eval:
                enabled (bool): enables online knn evaluation while training.
                k (int): the number of neighbors to use for knn.
            performance:
                disable_channel_last (bool). Disables channel last conversion operation which
                speeds up training considerably. Defaults to False.
                https://pytorch.org/tutorials/intermediate/memory_format_tutorial.html#converting-existing-models
            accumulate_grad_batches (Union[int, None]): number of batches for gradient accumulation.
            num_large_crops (int): number of big crops.
            num_small_crops (int): number of small crops.

        .. note::
            When using distributed data parallel, the batch size and the number of workers are
            specified on a per process basis. Therefore, the total batch size (number of workers)
            is calculated as the product of the number of GPUs with the batch size (number of
            workers).

        .. note::
            The learning rate (base, min and warmup) is automatically scaled linearly
            if using gradient accumulation.

        .. note::
            For CIFAR10/100, the first convolutional and maxpooling layers of the ResNet backbone
            are slightly adjusted to handle lower resolution images (32x32 instead of 224x224).

        """

        super().__init__()

        # add default values and assert that config has the basic needed settings
        cfg = self.add_and_assert_specific_cfg(cfg)

        self.cfg: omegaconf.DictConfig = cfg

        ##############################
        # Backbone
        self.backbone_args: Dict[str, Any] = cfg.backbone.kwargs
        assert cfg.backbone.name in BaseMethod._BACKBONES
        self.base_model: Callable = self._BACKBONES[cfg.backbone.name]
        self.backbone_name: str = cfg.backbone.name
        # initialize backbone
        kwargs = self.backbone_args.copy()

        method: str = cfg.method
        self.backbone: nn.Module = self.base_model(method, **kwargs)
        if self.backbone_name.startswith("resnet"):
            self.features_dim: int = self.backbone.inplanes
            # remove fc layer
            self.backbone.fc = nn.Identity()
            cifar = cfg.data.dataset.startswith('cifar')
            if cifar:
                self.backbone.conv1 = nn.Conv2d(
                    3, 64, kernel_size=3, stride=1, padding=1, bias=False
                )
                self.backbone.maxpool = nn.Identity()
        else:
            self.features_dim: int = self.backbone.num_features
        ##############################

        # online linear classifier
        self.num_classes: int = cfg.data.num_classes
        self.classifier: nn.Module = nn.Linear(self.features_dim, self.num_classes)

        # training related
        self.max_epochs: int = cfg.max_epochs
        self.accumulate_grad_batches: Union[int, None] = cfg.accumulate_grad_batches

        # optimizer related
        self.optimizer: str = cfg.optimizer.name
        self.batch_size: int = cfg.optimizer.batch_size
        self.lr: float = cfg.optimizer.lr
        self.weight_decay: float = cfg.optimizer.weight_decay
        self.classifier_lr: float = cfg.optimizer.classifier_lr
        self.extra_optimizer_args: Dict[str, Any] = cfg.optimizer.kwargs
        self.exclude_bias_n_norm_wd: bool = cfg.optimizer.exclude_bias_n_norm_wd

        # scheduler related
        self.scheduler: str = cfg.scheduler.name
        self.lr_decay_steps: Union[List[int], None] = cfg.scheduler.lr_decay_steps
        self.min_lr: float = cfg.scheduler.min_lr
        self.warmup_start_lr: float = cfg.scheduler.warmup_start_lr
        self.warmup_epochs: int = cfg.scheduler.warmup_epochs
        self.scheduler_interval: str = cfg.scheduler.interval
        assert self.scheduler_interval in ["step", "epoch"]
        if self.scheduler_interval == "step":
            logging.warn(
                f"Using scheduler_interval={self.scheduler_interval} might generate "
                "issues when resuming a checkpoint."
            )

        # if accumulating gradient then scale lr
        if self.accumulate_grad_batches:
            self.lr = self.lr * self.accumulate_grad_batches
            self.classifier_lr = self.classifier_lr * self.accumulate_grad_batches
            self.min_lr = self.min_lr * self.accumulate_grad_batches
            self.warmup_start_lr = self.warmup_start_lr * self.accumulate_grad_batches

        # data-related
        self.num_large_crops: int = cfg.data.num_large_crops
        self.num_small_crops: int = cfg.data.num_small_crops
        self.num_crops: int = self.num_large_crops + self.num_small_crops
        # turn on multicrop if there are small crops
        self.multicrop: bool = self.num_small_crops != 0

        # knn online evaluation
        self.knn_eval: bool = cfg.knn_eval.enabled
        self.knn_k: int = cfg.knn_eval.k
        if self.knn_eval:
            self.knn = WeightedKNNClassifier(k=self.knn_k, distance_fx=cfg.knn_eval.distance_func)

        # For our research
        self.add_vrn_loss_term: dict = cfg.add_vrn_loss_term
        self.evaluate_batch: dict = cfg.evaluate_batch

        # for performance
        self.no_channel_last = cfg.performance.disable_channel_last

        # keep track of validation metrics
        self.validation_step_outputs = []

    @staticmethod
    def add_and_assert_specific_cfg(cfg: omegaconf.DictConfig) -> omegaconf.DictConfig:
        """Adds method specific default values/checks for config.

        Args:
            cfg (omegaconf.DictConfig): DictConfig object.

        Returns:
            omegaconf.DictConfig: same as the argument, used to avoid errors.
        """

        # default for extra backbone kwargs (use pytorch's default if not available)
        cfg.backbone.kwargs = omegaconf_select(cfg, "backbone.kwargs", {})

        # default parameters for optimizer
        cfg.optimizer.exclude_bias_n_norm_wd = omegaconf_select(
            cfg, "optimizer.exclude_bias_n_norm_wd", False
        )
        # default for extra optimizer kwargs (use pytorch's default if not available)
        cfg.optimizer.kwargs = omegaconf_select(cfg, "optimizer.kwargs", {})

        # default for acc grad batches
        cfg.accumulate_grad_batches = omegaconf_select(cfg, "accumulate_grad_batches", 1)

        # default parameters for the scheduler
        cfg.scheduler.lr_decay_steps = omegaconf_select(cfg, "scheduler.lr_decay_steps", None)
        cfg.scheduler.min_lr = omegaconf_select(cfg, "scheduler.min_lr", 0.0)
        cfg.scheduler.warmup_start_lr = omegaconf_select(cfg, "scheduler.warmup_start_lr", 3e-5)
        cfg.scheduler.warmup_epochs = omegaconf_select(cfg, "scheduler.warmup_epochs", 10)
        cfg.scheduler.interval = omegaconf_select(cfg, "scheduler.interval", "step")

        # default parameters for knn eval
        cfg.knn_eval = omegaconf_select(cfg, "knn_eval", {})
        cfg.knn_eval.enabled = omegaconf_select(cfg, "knn_eval.enabled", False)
        cfg.knn_eval.k = omegaconf_select(cfg, "knn_eval.k", 20)
        cfg.knn_eval.distance_func = omegaconf_select(cfg, "knn_eval.distance_func", "euclidean")

        # default parameters for performance optimization
        cfg.performance = omegaconf_select(cfg, "performance", {})
        cfg.performance.disable_channel_last = omegaconf_select(
            cfg, "performance.disable_channel_last", False
        )

        # default empty parameters for method-specific kwargs
        cfg.method_kwargs = omegaconf_select(cfg, "method_kwargs", {})

        cfg.add_vrn_loss_term = omegaconf_select(cfg, "add_vrn_loss_term", {})
        cfg.add_vrn_loss_term.enabled = omegaconf_select(cfg, "add_vrn_loss_term.enabled", False)
        cfg.add_vrn_loss_term.weight = omegaconf_select(cfg, "add_vrn_loss_term.weight", 30)
        cfg.add_vrn_loss_term.k = omegaconf_select(cfg, "add_vrn_loss_term.k", None)
        cfg.add_vrn_loss_term.p = omegaconf_select(cfg, "add_vrn_loss_term.p", 2)
        cfg.add_vrn_loss_term.lamb = omegaconf_select(cfg, "add_vrn_loss_term.lamb", 1)
        cfg.add_vrn_loss_term.delta = omegaconf_select(cfg, "add_vrn_loss_term.delta", None)
        # default empty parameters for our research
        cfg.evaluate_batch = omegaconf_select(cfg, "evaluate_batch", {})
        cfg.evaluate_batch.enabled = omegaconf_select(cfg, "evaluate_batch.enabled", False)
        cfg.evaluate_batch.type = omegaconf_select(cfg, "evaluate_batch.type", "all")
        cfg.evaluate_batch.skip_before_optm = omegaconf_select(cfg, "evaluate_batch.skip_before_optm", False)

        return cfg

    @property
    def learnable_params(self) -> List[Dict[str, Any]]:
        """Defines learnable parameters for the base class.

        Returns:
            List[Dict[str, Any]]:
                list of dicts containing learnable parameters and possible settings.
        """

        return [
            {"name": "backbone", "params": self.backbone.parameters()},
            {
                "name": "classifier",
                "params": self.classifier.parameters(),
                "lr": self.classifier_lr,
                "weight_decay": 0,
            },
        ]

    def configure_optimizers(self) -> Tuple[List, List]:
        """Collects learnable parameters and configures the optimizer and learning rate scheduler.

        Returns:
            Tuple[List, List]: two lists containing the optimizer and the scheduler.
        """

        learnable_params = self.learnable_params

        # exclude bias and norm from weight decay
        if self.exclude_bias_n_norm_wd:
            learnable_params = remove_bias_and_norm_from_weight_decay(learnable_params)

        # indexes of parameters without lr scheduler
        idxs_no_scheduler = [i for i, m in enumerate(learnable_params) if m.pop("static_lr", False)]

        assert self.optimizer in self._OPTIMIZERS
        optimizer = self._OPTIMIZERS[self.optimizer]

        # create optimizer
        optimizer = optimizer(
            learnable_params,
            lr=self.lr,
            weight_decay=self.weight_decay,
            **self.extra_optimizer_args,
        )

        if self.scheduler.lower() == "none":
            return optimizer

        if self.scheduler == "warmup_cosine":
            max_warmup_steps = (
                self.warmup_epochs * (self.trainer.estimated_stepping_batches / self.max_epochs)
                if self.scheduler_interval == "step"
                else self.warmup_epochs
            )
            max_scheduler_steps = (
                self.trainer.estimated_stepping_batches
                if self.scheduler_interval == "step"
                else self.max_epochs
            )
            scheduler = {
                "scheduler": LinearWarmupCosineAnnealingLR(
                    optimizer,
                    warmup_epochs=max_warmup_steps,
                    max_epochs=max_scheduler_steps,
                    warmup_start_lr=self.warmup_start_lr if self.warmup_epochs > 0 else self.lr,
                    eta_min=self.min_lr,
                ),
                "interval": self.scheduler_interval,
                "frequency": 1,
            }
        elif self.scheduler == "step":
            scheduler = MultiStepLR(optimizer, self.lr_decay_steps)
        else:
            raise ValueError(f"{self.scheduler} not in (warmup_cosine, cosine, step)")

        if idxs_no_scheduler:
            partial_fn = partial(
                static_lr,
                get_lr=scheduler["scheduler"].get_lr
                if isinstance(scheduler, dict)
                else scheduler.get_lr,
                param_group_indexes=idxs_no_scheduler,
                lrs_to_replace=[self.lr] * len(idxs_no_scheduler),
            )
            if isinstance(scheduler, dict):
                scheduler["scheduler"].get_lr = partial_fn
            else:
                scheduler.get_lr = partial_fn

        return [optimizer], [scheduler]

    def optimizer_zero_grad(self, epoch, batch_idx, optimizer, *_):
        """
        This improves performance marginally. It should be fine
        since we are not affected by any of the downsides descrited in
        https://pytorch.org/docs/stable/generated/torch.optim.Optimizer.zero_grad.html#torch.optim.Optimizer.zero_grad

        Implemented as in here
        https://lightning.ai/docs/pytorch/latest/advanced/speed.html?highlight=set%20grads%20none
        """
        try:
            optimizer.zero_grad(set_to_none=True)
        except:
            optimizer.zero_grad()

    def forward(self, X) -> Dict:
        """Basic forward method. Children methods should call this function,
        modify the ouputs (without deleting anything) and return it.

        Args:
            X (torch.Tensor): batch of images in tensor format.

        Returns:
            Dict: dict of logits and features.
        """

        if not self.no_channel_last:
            X = X.to(memory_format=torch.channels_last)
        feats = self.backbone(X)
        logits = self.classifier(feats.detach())
        return {"logits": logits, "feats": feats}

    def multicrop_forward(self, X: torch.tensor) -> Dict[str, Any]:
        """Basic multicrop forward method that performs the forward pass
        for the multicrop views. Children classes can override this method to
        add new outputs but should still call this function. Make sure
        that this method and its overrides always return a dict.

        Args:
            X (torch.Tensor): batch of images in tensor format.

        Returns:
            Dict: dict of features.
        """

        if not self.no_channel_last:
            X = X.to(memory_format=torch.channels_last)
        feats = self.backbone(X)
        return {"feats": feats}

    def _base_shared_step(self, X: torch.Tensor, targets: torch.Tensor) -> Dict:
        """Forwards a batch of images X and computes the classification loss, the logits, the
        features, acc@1 and acc@5.

        Args:
            X (torch.Tensor): batch of images in tensor format.
            targets (torch.Tensor): batch of labels for X.

        Returns:
            Dict: dict containing the classification loss, logits, features, acc@1 and acc@5.
        """

        out = self(X)
        logits = out["logits"]

        loss = F.cross_entropy(logits, targets, ignore_index=-1)
        # handle when the number of classes is smaller than 5
        top_k_max = min(5, logits.size(1))
        acc1, acc5 = accuracy_at_k(logits, targets, top_k=(1, top_k_max))

        out.update({"loss": loss, "acc1": acc1, "acc5": acc5})
        return out

    def base_training_step(self, X: torch.Tensor, targets: torch.Tensor) -> Dict:
        """Allows user to re-write how the forward step behaves for the training_step.
        Should always return a dict containing, at least, "loss", "acc1" and "acc5".
        Defaults to _base_shared_step

        Args:
            X (torch.Tensor): batch of images in tensor format.
            targets (torch.Tensor): batch of labels for X.

        Returns:
            Dict: dict containing the classification loss, logits, features, acc@1 and acc@5.
        """

        return self._base_shared_step(X, targets)

    def training_step(self, batch: List[Any], batch_idx: int) -> Dict[str, Any]:
        """Training step for pytorch lightning. It does all the shared operations, such as
        forwarding the crops, computing logits and computing statistics.

        Args:
            batch (List[Any]): a batch of data in the format of [img_indexes, [X], Y], where
                [X] is a list of size self.num_crops containing batches of images.
            batch_idx (int): index of the batch.

        Returns:
            Dict[str, Any]: dict with the classification loss, features and logits.
        """

        indexes, X, targets = batch

        X = [X] if isinstance(X, torch.Tensor) else X

        # check that we received the desired number of crops
        assert len(X) == self.num_crops

        outs = [self.base_training_step(x, targets) for x in X[: self.num_large_crops]]
        outs = {k: [out[k] for out in outs] for k in outs[0].keys()}

        if self.multicrop:
            multicrop_outs = [self.multicrop_forward(x) for x in X[self.num_large_crops :]]
            for k in multicrop_outs[0].keys():
                outs[k] = outs.get(k, []) + [out[k] for out in multicrop_outs]

        # loss and stats
        outs["loss"] = sum(outs["loss"]) / self.num_large_crops
        outs["acc1"] = sum(outs["acc1"]) / self.num_large_crops
        outs["acc5"] = sum(outs["acc5"]) / self.num_large_crops

        metrics = {
            "train_class_loss": outs["loss"],
            "train_acc1": outs["acc1"],
            "train_acc5": outs["acc5"],
        }

        if self.add_vrn_loss_term.enabled:
            z1, z2 = outs["z"]
            vrn_loss_term = add_vrn_loss_term(
                z1, z2,
                target=indexes, 
<<<<<<< HEAD
                k=self.add_simplex_loss.k,
                p=self.add_simplex_loss.p, lamb=1,
                # delta=self.add_simplex_loss.delta,
                rectify_large_neg_sim=self.add_simplex_loss.rectify_large_neg_sim,
                rectify_small_neg_sim=self.add_simplex_loss.rectify_small_neg_sim,
                # unimodal=self.add_simplex_loss.unimodal,
                disable_positive_term=self.add_simplex_loss.disable_positive_term
=======
                k=self.add_vrn_loss_term.k,
                p=self.add_vrn_loss_term.p, lamb=1
>>>>>>> 29de4da2
            )

            metrics["vrn_loss_term"] = vrn_loss_term
            outs["loss"] = outs["loss"] + vrn_loss_term * self.add_vrn_loss_term.weight

        self.log_dict(metrics, on_epoch=True, sync_dist=True)

        if self.knn_eval:
            targets = targets.repeat(self.num_large_crops)
            mask = targets != -1
            self.knn(
                train_features=torch.cat(outs["feats"][: self.num_large_crops])[mask].detach(),
                train_targets=targets[mask],
            )

        return outs

    def base_validation_step(self, X: torch.Tensor, targets: torch.Tensor) -> Dict:
        """Allows user to re-write how the forward step behaves for the validation_step.
        Should always return a dict containing, at least, "loss", "acc1" and "acc5".
        Defaults to _base_shared_step

        Args:
            X (torch.Tensor): batch of images in tensor format.
            targets (torch.Tensor): batch of labels for X.

        Returns:
            Dict: dict containing the classification loss, logits, features, acc@1 and acc@5.
        """

        return self._base_shared_step(X, targets)

    def validation_step(
        self,
        batch: List[torch.Tensor],
        batch_idx: int,
        dataloader_idx: int = None,
        update_validation_step_outputs: bool = True,
    ) -> Dict[str, Any]:
        """Validation step for pytorch lightning. It does all the shared operations, such as
        forwarding a batch of images, computing logits and computing metrics.

        Args:
            batch (List[torch.Tensor]):a batch of data in the format of [img_indexes, X, Y].
            batch_idx (int): index of the batch.
            update_validation_step_outputs (bool): whether or not to append the
                metrics to validation_step_outputs

        Returns:
            Dict[str, Any]: dict with the batch_size (used for averaging), the classification loss
                and accuracies.
        """

        X, targets = batch
        batch_size = targets.size(0)

        out = self.base_validation_step(X, targets)

        if self.knn_eval and not self.trainer.sanity_checking:
            self.knn(test_features=out.pop("feats").detach(), test_targets=targets.detach())

        metrics = {
            "batch_size": batch_size,
            "val_loss": out["loss"],
            "val_acc1": out["acc1"],
            "val_acc5": out["acc5"],
        }
        if update_validation_step_outputs:
            self.validation_step_outputs.append(metrics)
        return metrics

    def on_validation_epoch_end(self):
        """Averages the losses and accuracies of all the validation batches.
        This is needed because the last batch can be smaller than the others,
        slightly skewing the metrics.
        """

        val_loss = weighted_mean(self.validation_step_outputs, "val_loss", "batch_size")
        val_acc1 = weighted_mean(self.validation_step_outputs, "val_acc1", "batch_size")
        val_acc5 = weighted_mean(self.validation_step_outputs, "val_acc5", "batch_size")

        log = {"val_loss": val_loss, "val_acc1": val_acc1, "val_acc5": val_acc5}

        if self.knn_eval and not self.trainer.sanity_checking:
            val_knn_acc1, val_knn_acc5 = self.knn.compute()
            log.update({"val_knn_acc1": val_knn_acc1, "val_knn_acc5": val_knn_acc5})

        self.log_dict(log, sync_dist=True)

        self.validation_step_outputs.clear()
    



class BaseMomentumMethod(BaseMethod):
    def __init__(
        self,
        cfg: omegaconf.DictConfig,
    ):
        """Base momentum model that implements all basic operations for all self-supervised methods
        that use a momentum backbone. It adds shared momentum arguments, adds basic learnable
        parameters, implements basic training and validation steps for the momentum backbone and
        classifier. Also implements momentum update using exponential moving average and cosine
        annealing of the weighting decrease coefficient.

        Extra cfg settings:
            momentum:
                base_tau (float): base value of the weighting decrease coefficient in [0,1].
                final_tau (float): final value of the weighting decrease coefficient in [0,1].
                classifier (bool): whether or not to train a classifier on top of the
                    momentum backbone.
        """

        super().__init__(cfg)

        # initialize momentum backbone
        kwargs = self.backbone_args.copy()

        method: str = cfg.method
        self.momentum_backbone: nn.Module = self.base_model(method, **kwargs)
        if self.backbone_name.startswith("resnet"):
            # remove fc layer
            self.momentum_backbone.fc = nn.Identity()
            cifar = cfg.data.dataset in ["cifar10", "cifar100"]
            if cifar:
                self.momentum_backbone.conv1 = nn.Conv2d(
                    3, 64, kernel_size=3, stride=1, padding=1, bias=False
                )
                self.momentum_backbone.maxpool = nn.Identity()

        initialize_momentum_params(self.backbone, self.momentum_backbone)

        # momentum classifier
        if cfg.momentum.classifier:
            self.momentum_classifier: Any = nn.Linear(self.features_dim, self.num_classes)
        else:
            self.momentum_classifier = None

        # momentum updater
        self.momentum_updater = MomentumUpdater(cfg.momentum.base_tau, cfg.momentum.final_tau)

    @property
    def learnable_params(self) -> List[Dict[str, Any]]:
        """Adds momentum classifier parameters to the parameters of the base class.

        Returns:
            List[Dict[str, Any]]:
                list of dicts containing learnable parameters and possible settings.
        """

        momentum_learnable_parameters = []
        if self.momentum_classifier is not None:
            momentum_learnable_parameters.append(
                {
                    "name": "momentum_classifier",
                    "params": self.momentum_classifier.parameters(),
                    "lr": self.classifier_lr,
                    "weight_decay": 0,
                }
            )
        return super().learnable_params + momentum_learnable_parameters

    @property
    def momentum_pairs(self) -> List[Tuple[Any, Any]]:
        """Defines base momentum pairs that will be updated using exponential moving average.

        Returns:
            List[Tuple[Any, Any]]: list of momentum pairs (two element tuples).
        """

        return [(self.backbone, self.momentum_backbone)]

    @staticmethod
    def add_and_assert_specific_cfg(cfg: omegaconf.DictConfig) -> omegaconf.DictConfig:
        """Adds method specific default values/checks for config.

        Args:
            cfg (omegaconf.DictConfig): DictConfig object.

        Returns:
            omegaconf.DictConfig: same as the argument, used to avoid errors.
        """

        cfg = super(BaseMomentumMethod, BaseMomentumMethod).add_and_assert_specific_cfg(cfg)

        cfg.momentum.base_tau = omegaconf_select(cfg, "momentum.base_tau", 0.99)
        cfg.momentum.final_tau = omegaconf_select(cfg, "momentum.final_tau", 1.0)
        cfg.momentum.classifier = omegaconf_select(cfg, "momentum.classifier", False)

        return cfg

    def on_train_start(self):
        """Resets the step counter at the beginning of training."""
        self.last_step = 0

    @torch.no_grad()
    def momentum_forward(self, X: torch.Tensor) -> Dict[str, Any]:
        """Momentum forward method. Children methods should call this function,
        modify the ouputs (without deleting anything) and return it.

        Args:
            X (torch.Tensor): batch of images in tensor format.

        Returns:
            Dict: dict of logits and features.
        """

        if not self.no_channel_last:
            X = X.to(memory_format=torch.channels_last)
        feats = self.momentum_backbone(X)
        return {"feats": feats}

    def _shared_step_momentum(self, X: torch.Tensor, targets: torch.Tensor) -> Dict[str, Any]:
        """Forwards a batch of images X in the momentum backbone and optionally computes the
        classification loss, the logits, the features, acc@1 and acc@5 for of momentum classifier.

        Args:
            X (torch.Tensor): batch of images in tensor format.
            targets (torch.Tensor): batch of labels for X.

        Returns:
            Dict[str, Any]:
                a dict containing the classification loss, logits, features, acc@1 and
                acc@5 of the momentum backbone / classifier.
        """

        out = self.momentum_forward(X)

        if self.momentum_classifier is not None:
            feats = out["feats"]
            logits = self.momentum_classifier(feats)

            loss = F.cross_entropy(logits, targets, ignore_index=-1)
            acc1, acc5 = accuracy_at_k(logits, targets, top_k=(1, 5))
            out.update({"logits": logits, "loss": loss, "acc1": acc1, "acc5": acc5})

        return out

    def training_step(self, batch: List[Any], batch_idx: int) -> Dict[str, Any]:
        """Training step for pytorch lightning. It performs all the shared operations for the
        momentum backbone and classifier, such as forwarding the crops in the momentum backbone
        and classifier, and computing statistics.
        Args:
            batch (List[Any]): a batch of data in the format of [img_indexes, [X], Y], where
                [X] is a list of size self.num_crops containing batches of images.
            batch_idx (int): index of the batch.

        Returns:
            Dict[str, Any]: a dict with the features of the momentum backbone and the classification
                loss and logits of the momentum classifier.
        """

        outs = super().training_step(batch, batch_idx)

        _, X, targets = batch
        X = [X] if isinstance(X, torch.Tensor) else X

        # remove small crops
        X = X[: self.num_large_crops]

        momentum_outs = [self._shared_step_momentum(x, targets) for x in X]
        momentum_outs = {
            "momentum_" + k: [out[k] for out in momentum_outs] for k in momentum_outs[0].keys()
        }

        if self.momentum_classifier is not None:
            # momentum loss and stats
            momentum_outs["momentum_loss"] = (
                sum(momentum_outs["momentum_loss"]) / self.num_large_crops
            )
            momentum_outs["momentum_acc1"] = (
                sum(momentum_outs["momentum_acc1"]) / self.num_large_crops
            )
            momentum_outs["momentum_acc5"] = (
                sum(momentum_outs["momentum_acc5"]) / self.num_large_crops
            )

            metrics = {
                "train_momentum_class_loss": momentum_outs["momentum_loss"],
                "train_momentum_acc1": momentum_outs["momentum_acc1"],
                "train_momentum_acc5": momentum_outs["momentum_acc5"],
            }
            self.log_dict(metrics, on_epoch=True, sync_dist=True)

            # adds the momentum classifier loss together with the general loss
            outs["loss"] += momentum_outs["momentum_loss"]

        outs.update(momentum_outs)
        return outs

    def on_train_batch_end(self, outputs: Dict[str, Any], batch: Sequence[Any], batch_idx: int):
        """Performs the momentum update of momentum pairs using exponential moving average at the
        end of the current training step if an optimizer step was performed.

        Args:
            outputs (Dict[str, Any]): the outputs of the training step.
            batch (Sequence[Any]): a batch of data in the format of [img_indexes, [X], Y], where
                [X] is a list of size self.num_crops containing batches of images.
            batch_idx (int): index of the batch.
        """

        if self.trainer.global_step > self.last_step:
            # update momentum backbone and projector
            momentum_pairs = self.momentum_pairs
            for mp in momentum_pairs:
                self.momentum_updater.update(*mp)
            # log tau momentum
            self.log("tau", self.momentum_updater.cur_tau)
            # update tau
            self.momentum_updater.update_tau(
                cur_step=self.trainer.global_step,
                max_steps=self.trainer.estimated_stepping_batches,
            )
        self.last_step = self.trainer.global_step
        
    def validation_step(
        self,
        batch: List[torch.Tensor],
        batch_idx: int,
        dataloader_idx: int = None,
        update_validation_step_outputs: bool = True,
    ) -> Tuple[Dict[str, Any], Dict[str, Any]]:
        """Validation step for pytorch lightning. It performs all the shared operations for the
        momentum backbone and classifier, such as forwarding a batch of images in the momentum
        backbone and classifier and computing statistics.

        Args:
            batch (List[torch.Tensor]): a batch of data in the format of [X, Y].
            batch_idx (int): index of the batch.
            update_validation_step_outputs (bool): whether or not to append the
                metrics to validation_step_outputs

        Returns:
            Tuple(Dict[str, Any], Dict[str, Any]): tuple of dicts containing the batch_size (used
                for averaging), the classification loss and accuracies for both the online and the
                momentum classifiers.
        """

        metrics = super().validation_step(batch, batch_idx, update_validation_step_outputs=False)

        X, targets = batch

        out = self._shared_step_momentum(X, targets)

        if self.momentum_classifier is not None:
            metrics.update(
                {
                    "momentum_val_loss": out["loss"],
                    "momentum_val_acc1": out["acc1"],
                    "momentum_val_acc5": out["acc5"],
                }
            )

        if update_validation_step_outputs:
            self.validation_step_outputs.append(metrics)

        return metrics

    def on_validation_epoch_end(self):
        """Averages the losses and accuracies of the momentum backbone / classifier for all the
        validation batches. This is needed because the last batch can be smaller than the others,
        slightly skewing the metrics.
        """

        # base method metrics
        val_loss = weighted_mean(self.validation_step_outputs, "val_loss", "batch_size")
        val_acc1 = weighted_mean(self.validation_step_outputs, "val_acc1", "batch_size")
        val_acc5 = weighted_mean(self.validation_step_outputs, "val_acc5", "batch_size")

        log = {"val_loss": val_loss, "val_acc1": val_acc1, "val_acc5": val_acc5}

        if self.knn_eval and not self.trainer.sanity_checking:
            val_knn_acc1, val_knn_acc5 = self.knn.compute()
            log.update({"val_knn_acc1": val_knn_acc1, "val_knn_acc5": val_knn_acc5})

        self.log_dict(log, sync_dist=True)

        # momentum method metrics
        if self.momentum_classifier is not None:
            val_loss = weighted_mean(
                self.validation_step_outputs, "momentum_val_loss", "batch_size"
            )
            val_acc1 = weighted_mean(
                self.validation_step_outputs, "momentum_val_acc1", "batch_size"
            )
            val_acc5 = weighted_mean(
                self.validation_step_outputs, "momentum_val_acc5", "batch_size"
            )

            log = {
                "momentum_val_loss": val_loss,
                "momentum_val_acc1": val_acc1,
                "momentum_val_acc5": val_acc5,
            }
            self.log_dict(log, sync_dist=True)

        self.validation_step_outputs.clear()<|MERGE_RESOLUTION|>--- conflicted
+++ resolved
@@ -521,18 +521,8 @@
             vrn_loss_term = add_vrn_loss_term(
                 z1, z2,
                 target=indexes, 
-<<<<<<< HEAD
-                k=self.add_simplex_loss.k,
-                p=self.add_simplex_loss.p, lamb=1,
-                # delta=self.add_simplex_loss.delta,
-                rectify_large_neg_sim=self.add_simplex_loss.rectify_large_neg_sim,
-                rectify_small_neg_sim=self.add_simplex_loss.rectify_small_neg_sim,
-                # unimodal=self.add_simplex_loss.unimodal,
-                disable_positive_term=self.add_simplex_loss.disable_positive_term
-=======
                 k=self.add_vrn_loss_term.k,
                 p=self.add_vrn_loss_term.p, lamb=1
->>>>>>> 29de4da2
             )
 
             metrics["vrn_loss_term"] = vrn_loss_term
