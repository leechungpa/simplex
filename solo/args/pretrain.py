import os

import omegaconf
from omegaconf import OmegaConf
from solo.utils.auto_resumer import AutoResumer
from solo.utils.checkpointer import Checkpointer
from solo.utils.misc import omegaconf_select

try:
    from solo.data.dali_dataloader import PretrainDALIDataModule
except ImportError:
    _dali_available = False
else:
    _dali_available = True

try:
    from solo.utils.auto_umap import AutoUMAP
except ImportError:
    _umap_available = False
else:
    _umap_available = True

_N_CLASSES_PER_DATASET = {
    "cifar10": 10,
    "cifar100": 100,
    "cifar100coarse": 20,
    "stl10": 10,
    "imagenet": 1000,
    "imagenet100": 100,
}

_SUPPORTED_DATASETS = [
    "cifar10",
    "cifar100",
    "cifar100coarse",
    "stl10",
    "imagenet",
    "imagenet100",
    "custom",
]


def add_and_assert_dataset_cfg(cfg: omegaconf.DictConfig) -> omegaconf.DictConfig:
    """Adds specific default values/checks for dataset config.

    Args:
        cfg (omegaconf.DictConfig): DictConfig object.

    Returns:
        omegaconf.DictConfig: same as the argument, used to avoid errors.
    """

    assert not OmegaConf.is_missing(cfg, "data.dataset")
    assert not OmegaConf.is_missing(cfg, "data.train_path")

    assert cfg.data.dataset in _SUPPORTED_DATASETS

    # if validation path is not available, assume that we want to skip eval
    cfg.data.val_path = omegaconf_select(cfg, "data.val_path", None)
    cfg.data.format = omegaconf_select(cfg, "data.format", "image_folder")
    cfg.data.no_labels = omegaconf_select(cfg, "data.no_labels", False)
    cfg.data.fraction = omegaconf_select(cfg, "data.fraction", -1)
    cfg.debug_augmentations = omegaconf_select(cfg, "debug_augmentations", False)

    return cfg


def add_and_assert_wandb_cfg(cfg: omegaconf.DictConfig) -> omegaconf.DictConfig:
    """Adds specific default values/checks for wandb config.

    Args:
        cfg (omegaconf.DictConfig): DictConfig object.

    Returns:
        omegaconf.DictConfig: same as the argument, used to avoid errors.
    """

    cfg.wandb = omegaconf_select(cfg, "wandb", {})
    cfg.wandb.enabled = omegaconf_select(cfg, "wandb.enabled", False)
    cfg.wandb.entity = omegaconf_select(cfg, "wandb.entity", None)
    cfg.wandb.project = omegaconf_select(cfg, "wandb.project", "solo-learn")
    cfg.wandb.offline = omegaconf_select(cfg, "wandb.offline", False)

    return cfg


def add_and_assert_lightning_cfg(cfg: omegaconf.DictConfig) -> omegaconf.DictConfig:
    """Adds specific default values/checks for Pytorch Lightning config.

    Args:
        cfg (omegaconf.DictConfig): DictConfig object.

    Returns:
        omegaconf.DictConfig: same as the argument, used to avoid errors.
    """

    cfg.seed = omegaconf_select(cfg, "seed", 5)
    cfg.resume_from_checkpoint = omegaconf_select(cfg, "resume_from_checkpoint", None)
    cfg.strategy = omegaconf_select(cfg, "strategy", None)

    return cfg


def parse_cfg(cfg: omegaconf.DictConfig):
    # default values for checkpointer
    cfg = Checkpointer.add_and_assert_specific_cfg(cfg)

    # default values for auto_resume
    cfg = AutoResumer.add_and_assert_specific_cfg(cfg)

    # default values for dali
    if _dali_available:
        cfg = PretrainDALIDataModule.add_and_assert_specific_cfg(cfg)

    # default values for auto_umap
    if _umap_available:
        cfg = AutoUMAP.add_and_assert_specific_cfg(cfg)

    # assert dataset parameters
    cfg = add_and_assert_dataset_cfg(cfg)

    # default values for wandb
    cfg = add_and_assert_wandb_cfg(cfg)

    # default values for pytorch lightning stuff
    cfg = add_and_assert_lightning_cfg(cfg)

    # extra processing
    if cfg.data.dataset in _N_CLASSES_PER_DATASET:
        cfg.data.num_classes = _N_CLASSES_PER_DATASET[cfg.data.dataset]
    else:
        # hack to maintain the current pipeline
        # even if the custom dataset doesn't have any labels
        cfg.data.num_classes = max(
            1,
            sum(entry.is_dir() for entry in os.scandir(cfg.data.train_path)),
        )

    # find number of big/small crops
    big_size = cfg.augmentations[0].crop_size
    num_large_crops = num_small_crops = 0
    for pipeline in cfg.augmentations:
        if big_size == pipeline.crop_size:
            num_large_crops += pipeline.num_crops
        else:
            num_small_crops += pipeline.num_crops
    cfg.data.num_large_crops = num_large_crops
    cfg.data.num_small_crops = num_small_crops

    if cfg.data.format == "dali":
        assert cfg.data.dataset in ["imagenet100", "imagenet", "custom"]

    # adjust lr according to batch size
    cfg.num_nodes = omegaconf_select(cfg, "num_nodes", 1)
    cfg.optimizer.lr_method = omegaconf_select(cfg, "optimizer.lr_method", "linear")
    if cfg.optimizer.lr_method == "linear":
        # Linear scaling LR 
        scale_factor = cfg.optimizer.batch_size*len(cfg.devices)*cfg.num_nodes / 256
    elif cfg.optimizer.lr_method == "square_root":
<<<<<<< HEAD
        # Square root LR
        scale_factor = (cfg.optimizer.batch_size * len(cfg.devices) * cfg.num_nodes)**(1/2)
=======
        ## Square root LR
        scale_factor = (cfg.optimizer.batch_size*len(cfg.devices)*cfg.num_nodes)**(1/2)
>>>>>>> d149cecc
    elif cfg.optimizer.lr_method == "without_scaling":
        scale_factor = 1
    else:
        raise ValueError("Not Implemented.")

    cfg.optimizer.lr = cfg.optimizer.lr * scale_factor

    if cfg.data.val_path is not None:
        assert not OmegaConf.is_missing(cfg, "optimizer.classifier_lr")
        cfg.optimizer.classifier_lr = cfg.optimizer.classifier_lr * scale_factor

    # extra optimizer kwargs
    cfg.optimizer.kwargs = omegaconf_select(cfg, "optimizer.kwargs", {})
    if cfg.optimizer.name == "sgd":
        cfg.optimizer.kwargs.momentum = omegaconf_select(cfg, "optimizer.kwargs.momentum", 0.9)
    elif cfg.optimizer.name == "lars":
        cfg.optimizer.kwargs.momentum = omegaconf_select(cfg, "optimizer.kwargs.momentum", 0.9)
        cfg.optimizer.kwargs.eta = omegaconf_select(cfg, "optimizer.kwargs.eta", 1e-3)
        cfg.optimizer.kwargs.clip_lr = omegaconf_select(cfg, "optimizer.kwargs.clip_lr", False)
        cfg.optimizer.kwargs.exclude_bias_n_norm = omegaconf_select(
            cfg,
            "optimizer.kwargs.exclude_bias_n_norm",
            False,
        )
    elif cfg.optimizer.name == "adamw":
        cfg.optimizer.kwargs.betas = omegaconf_select(cfg, "optimizer.kwargs.betas", [0.9, 0.999])

    # modify the job name
    if omegaconf_select(cfg, "name_kwargs.add_method", default=False):
        cfg.name = cfg.name + f"_{cfg.method}"
    if omegaconf_select(cfg, "name_kwargs.add_batch_size", default=False):
        cfg.name = cfg.name + f"_bsz{cfg.optimizer.batch_size}"
    if cfg.method == "simplex":
        if omegaconf_select(cfg, "name_kwargs.add_k", default=False):
            cfg.name = cfg.name + f"_k{cfg.method_kwargs.k}"
        if omegaconf_select(cfg, "name_kwargs.add_p", default=False):
            cfg.name = cfg.name + f"_p{cfg.method_kwargs.p}"
        if omegaconf_select(cfg, "name_kwargs.add_lamb", default=False):
            cfg.name = cfg.name + f"_lamb{cfg.method_kwargs.lamb}"
    if cfg.method == "simclr":
        if omegaconf_select(cfg, "name_kwargs.add_temperature", default=False):
            cfg.name = cfg.name + f"_t{cfg.method_kwargs.temperature}"
    return cfg<|MERGE_RESOLUTION|>--- conflicted
+++ resolved
@@ -157,13 +157,8 @@
         # Linear scaling LR 
         scale_factor = cfg.optimizer.batch_size*len(cfg.devices)*cfg.num_nodes / 256
     elif cfg.optimizer.lr_method == "square_root":
-<<<<<<< HEAD
         # Square root LR
         scale_factor = (cfg.optimizer.batch_size * len(cfg.devices) * cfg.num_nodes)**(1/2)
-=======
-        ## Square root LR
-        scale_factor = (cfg.optimizer.batch_size*len(cfg.devices)*cfg.num_nodes)**(1/2)
->>>>>>> d149cecc
     elif cfg.optimizer.lr_method == "without_scaling":
         scale_factor = 1
     else:
