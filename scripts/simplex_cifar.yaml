defaults:
  - _self_
  - augmentations: aug_0.yaml
  - wandb: # --- your WandB config file ---
  - override hydra/hydra_logging: disabled
  - override hydra/job_logging: disabled

# disable hydra outputs
hydra:
  output_subdir: null
  run:
    dir: .

name: # --- job name ---
method: "simplex"
backbone:
  name: "resnet50"
method_kwargs:
  proj_hidden_dim: 2048
  proj_output_dim: 2048
  p: 2
  k: 45000
  lamb: 1.0
  # rectify_small_neg_sim: False
  # rectify_small_neg_sim: False
data:
  dataset: cifar100
  train_path: # --- path to your training data ---
  val_path: # --- path to your validation data ---
  format: "image_folder"
  num_workers: 2
optimizer:
  name: "lars"
  batch_size: 64 # adjust based on your experiment (32, 64, 128, 256 512)
  lr: 0.3
  classifier_lr: 0.1
  weight_decay: 1e-4
  kwargs:
    clip_lr: True
    eta: 0.02
    exclude_bias_n_norm: True
scheduler:
  name: "warmup_cosine"
checkpoint:
  enabled: True
<<<<<<< HEAD
  dir: # --- directory to save checkpoints ---
  frequency: 10
=======
  dir: "trained_models"
  frequency: 50
>>>>>>> 88c2617d
auto_resume:
  enabled: False

# overwrite PL stuff
max_epochs: 1000 # adjust based on your experiment (200 400 1000)
devices: [0]
sync_batchnorm: True
accelerator: "gpu"
strategy: "ddp"
precision: 32-true<|MERGE_RESOLUTION|>--- conflicted
+++ resolved
@@ -43,13 +43,8 @@
   name: "warmup_cosine"
 checkpoint:
   enabled: True
-<<<<<<< HEAD
   dir: # --- directory to save checkpoints ---
   frequency: 10
-=======
-  dir: "trained_models"
-  frequency: 50
->>>>>>> 88c2617d
 auto_resume:
   enabled: False
 
