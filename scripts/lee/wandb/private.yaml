enabled: True
<<<<<<< HEAD
entity: "sehee0706-yonsei-university"
project: "simplex-loss-v2"
=======
entity: chungpa
project: "simplex"
>>>>>>> 96d2fed6
<|MERGE_RESOLUTION|>--- conflicted
+++ resolved
@@ -1,8 +1,3 @@
 enabled: True
-<<<<<<< HEAD
-entity: "sehee0706-yonsei-university"
-project: "simplex-loss-v2"
-=======
-entity: chungpa
-project: "simplex"
->>>>>>> 96d2fed6
+entity: # --- username ---
+project: "simplex"